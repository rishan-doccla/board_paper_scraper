import json
import logging
import os
import re
import tempfile
from pathlib import Path
from typing import Any, Dict, List, Optional

import google.generativeai as genai
import requests
from dotenv import load_dotenv
from PyPDF2 import PdfReader

from .prompt_helper import (
    get_analysis_prompt,
    get_date_extraction_prompt,
    get_metadata_prompt,
)

# Set up logging
logging.basicConfig(level=logging.INFO)
logger = logging.getLogger(__name__)

# Load environment variables
load_dotenv()


class PDFAnalyzer:
    """
    Class for analyzing PDFs for mentions of virtual wards
    using Google's Gemini AI model.
    """

    def __init__(self, api_key=None):
        """Initialize the PDFAnalyzer with optional API key."""
        # Use provided API key or get from environment
        _api_key = api_key or os.getenv("GEMINI_API_KEY")
        if not _api_key:
            raise ValueError("Gemini API key is required")

        # Configure Gemini
        genai.configure(api_key=_api_key)
        logger.debug("PDFAnalyzer initialized")  # Downgrade to debug

        # Initialize models as class attributes
        self._model = genai.GenerativeModel("gemini-2.0-flash")
        self._date_model = genai.GenerativeModel(
            "gemini-2.5-pro-preview-03-25"
        )  # Used for date extraction

        # Cache for downloaded PDFs
        self._download_cache: Dict[str, Dict[str, str]] = {}

    def clean_text(self, text: str) -> str:
        """Clean and normalize text from PDF."""
        # Replace multiple newlines with a single one
        text = " ".join(text.split())
        # Remove any non-standard whitespace
        text = text.replace("\xa0", " ")
        # Normalize quotes
        text = text.replace('"', '"').replace('"', '"')
        # Fix common OCR issues with medical terms
        text = text.replace("heartfailure", "heart failure")
        text = text.replace("HeartFailure", "Heart Failure")
        text = text.replace("HEARTFAILURE", "HEART FAILURE")
        text = text.replace("virtualward", "virtual ward")
        text = text.replace("VirtualWard", "Virtual Ward")
        return text

    def extract_text_from_pdf(self, pdf_path: str) -> str:
        """Extract text content from a PDF file."""
        logger.debug(f"Extracting text from: {pdf_path}")  # Downgrade to debug
        try:
            reader = PdfReader(pdf_path)
            text = ""
            for page in reader.pages:
                page_text = page.extract_text()
                if page_text:
                    text += self.clean_text(page_text) + " "
                else:
                    logger.debug(f"Empty page in {pdf_path}")  # Downgrade to debug

            if not text.strip():
                logger.warning(f"No text extracted from {pdf_path}")
                return "No text could be extracted from this PDF."

            logger.info(f"Successfully extracted {len(reader.pages)} pages")
            return text.strip()
        except Exception as e:
            logger.error(f"Error extracting text from PDF: {str(e)}")
            raise

    def chunk_text(self, text: str, chunk_size: int = 15000) -> List[str]:
        """Split text into chunks of approximately chunk_size characters."""
        chunks = []
<<<<<<< HEAD
        start = 0
        text_len = len(text)

        while start < text_len:
            if start + chunk_size >= text_len:
                chunks.append(text[start:])
                break

            # Find the last whitespace within the chunk_size limit
            split_point = start + chunk_size
            while split_point > start and not text[split_point - 1].isspace():
                split_point -= 1

            # If no good break point found, force split at chunk_size
            if split_point == start:
                split_point = start + chunk_size

            chunks.append(text[start:split_point])
            start = split_point.lstrip()

        logger.debug(f"Split into {len(chunks)} chunks")
        return chunks
=======
        current_chunk = []
        current_size = 0

        for word in words:
            current_size += len(word) + 1  # +1 for space
            if current_size > chunk_size:
                chunks.append(" ".join(current_chunk))
                current_chunk = [word]
                current_size = len(word)
            else:
                current_chunk.append(word)

        if current_chunk:
            chunks.append(" ".join(current_chunk))

        # Ensure we have at least one chunk
        if not chunks and text:
            chunks = [text[: min(chunk_size, len(text))]]

        logger.info(f"Split text into {len(chunks)} chunks")
        return chunks

    def analyze_text_chunk(self, text: str) -> List[Dict]:
        """Analyze a chunk of text for multiple healthcare terms."""
        logger.info("Analyzing text chunk with Gemini API")
        prompt = """

        Objective: Analyze an NHS board paper to identify and summarize mentions of specific healthcare concepts relevant to Doccla's commercial interests.
Role: Act as a specialized analyst AI, meticulously scanning healthcare documents (specifically NHS board papers).
Core Task: Carefully read the provided text from an NHS board paper. Your primary goal is to identify all occurrences of the concepts listed below. Be extremely thorough – check main text, tables, figures, appendices, and footnotes.


Target Concepts & Keywords:
Scan for any mentions related to the following concepts. Include the specific keywords listed, as well as variations, abbreviations, plurals, and closely related phrasings:
Concept: COPD
Keywords/Variations: Chronic Obstructive Pulmonary Disease, COPD, chronic lung disease, lung conditions (in the context of chronic illness).
Concept: Heart Failure
Keywords/Variations: Heart Failure, cardiac failure, CHF, HF, heart conditions, cardiac conditions, heart disease (specifically referring to failure/chronic conditions).
Concept: Long-Term Conditions
Keywords/Variations: Long term conditions, LTCs, chronic conditions, ongoing health needs, long-term illness, chronic disease management.
Concept: Proactive Care
Keywords/Variations: Proactive, preventative, early intervention, upstream work, proactively, anticipatory care.
Concept: Prevention
Keywords/Variations: Prevention, preventative care, preventing illness, risk reduction, health promotion (in the context of preventing specific conditions or exacerbations).
Concept: Neighbourhood/Place-Based Care
Keywords/Variations: Neighbourhood, place-based care, community care, local care, locality teams, integrated neighbourhood teams, care closer to home (as a location/model).
Concept: Care Shift (Left Shift)
Keywords/Variations: Shift left, demand shift, upstream, moving care, care pathway redesign (in context of shifting from acute), reducing hospital admissions, community shift.
Concept: Identifying/Managing Patients at Risk
Keywords/Variations: Rising risk, patients at risk, high risk cohorts, risk stratification, identifying risk, vulnerable populations, at-risk patients.
Concept: Virtual Wards / Remote Monitoring
Keywords/Variations: Virtual wards, virtual care, virtual hospital, remote monitoring, telehealth (in context of ward-level care), hospital at home (tech-enabled), remote patient management.

Output Format:

For each Concept listed above where you find at least one mention in the text, respond using this EXACT format:

```term
CONCEPT_NAME (e.g., Heart Failure)
```
```mentions
"Exact quote 1... [include enough surrounding text for context]." [Reference if possible, e.g., "Page 5"]
"Exact quote 2... [if multiple distinct mentions, list relevant ones]." [Reference if possible, e.g., "Table 3, Page 10"]
[Add more quotes as necessary]
```
```summary
**Headline 1:** [A concise sentence summarizing the first key status, development, challenge, or strategic point identified from the mentions.]
**Summary 1:**
    *   **Detailed Context:** [Elaborate on **Headline 1** with 3-5 sentences, providing supporting details *specifically related to this headline* from the text. Include relevant data points, initiatives, challenges, strategic importance, or decisions mentioned.]
    *   **Commercial Angle (Doccla Opportunity):** [Based *only* on the information related to **Headline 1**, suggest a potential actionable insight or opportunity for Doccla's commercial team in 1-3 sentences. How could Doccla leverage the specific information related to this headline for relevant outreach or positioning?]

**Headline 2:** [A concise sentence summarizing the second distinct key status, development, challenge, or strategic point identified from the mentions, *if applicable and distinct from Headline 1*.]
**Summary 2:**
    *   **Detailed Context:** [Elaborate on **Headline 2** with 3-5 sentences, providing supporting details *specifically related to this headline* from the text.]
    *   **Commercial Angle (Doccla Opportunity):** [Based *only* on the information related to **Headline 2**, suggest a potential actionable insight or opportunity for Doccla's commercial team in 1-3 sentences.]

**Headline 3:** [A concise sentence summarizing the third distinct key status, development, challenge, or strategic point identified from the mentions, *if applicable and distinct from Headlines 1 & 2*.]
**Summary 3:**
    *   **Detailed Context:** [Elaborate on **Headline 3** with 3-5 sentences, providing supporting details *specifically related to this headline* from the text.]
    *   **Commercial Angle (Doccla Opportunity):** [Based *only* on the information related to **Headline 3**, suggest a potential actionable insight or opportunity for Doccla's commercial team in 1-3 sentences.]

[Only include Headline/Summary blocks for the distinct points identified, up to a maximum of three.]
```

BE EXTREMELY THOROUGH. Include terms even if they are only mentioned briefly or in passing. Don't miss any terms. Read tables carefully. If you see 'HF' or 'CHF', that means Heart Failure. If you see 'COPD', that refers to Chronic Obstructive Pulmonary Disease.
IMPORTANT:
Headline Findings: Extract up to three distinct main points for the first part of the summary if the text supports it.
Summary Structure: Strictly follow the 3-point structure (Headline Findings, Detailed Context, Commercial Angle) for every summary.
Summary Content: Summaries should synthesize the information from the mentions, supporting the headline findings with relevant details. Aim for a slightly more comprehensive summary than before, but still focused.
Commercial Angle: This MUST be directly linked to the specific information presented in the document for that concept (as highlighted in the headlines and context). Avoid generic statements.
Repetition: Avoid repeating the exact same information across different concept summaries.
Stick to the Text: Extract information only from the provided text. Do not infer external knowledge or make assumptions.
No Mentions: If none of the target concepts are found anywhere in the document, respond ONLY with: NO_RELEVANT_MENTIONS_FOUND
One Entry Per Concept: Only provide one output block (term, mentions, summary) per target concept, even if mentioned multiple times. Consolidate all findings for that concept into its single entry.
>>>>>>> 89afcc0a

    def _parse_gemini_response(self, content: str) -> List[Dict]:
        """Parse the structured response from Gemini into a list of mentions."""
        if content == "NO_RELEVANT_MENTIONS_FOUND":
            logger.info("No relevant term mentions found in chunk")
            return []

        mentions = []
        sections = content.split("---")

        for section in sections:
            if not section.strip():
                continue

            mention = self._extract_mention_from_section(section)
            if mention:
                mentions.append(mention)

        logger.info(f"Found {len(mentions)} term mentions in chunk")
        return mentions

    def _extract_mention_from_section(self, section: str) -> Optional[Dict]:
        """Extract a structured mention from a response section."""
        mention = {}

        # Helper function to extract content between backticks
        def extract_content(marker: str, offset: int) -> Optional[str]:
            start = section.find(f"```{marker}\n") + offset
            if start <= offset - 1:  # Not found
                return None
            end = section.find("```", start)
            if end == -1:  # No closing backticks
                return None
            return section[start:end].strip()

        # Extract each component
        mention["term"] = extract_content("term", 8)
        quotes = extract_content("mentions", 12)
        summary = extract_content("summary", 11)

        if not all([mention["term"], quotes, summary]):
            return None

        # Clean the content
        mention["quotes"] = self.clean_repetitive_text(quotes)
        mention["summary"] = self._clean_summary(summary)

        # Only return if we have valid content after cleaning
        if mention["summary"].strip() and mention["quotes"].strip():
            return mention
        return None

    def _clean_summary(self, summary: str) -> str:
        """Clean a summary by removing 'no mentions found' messages and repetitive text."""
        if not summary:
            return ""

        # Remove "no mentions found" messages
        for pattern in [r"NO_RELEVANT_MENTIONS_FOUND.*$", r"NO MENTIONS FOUND.*$"]:
            summary = re.sub(pattern, "", summary, flags=re.IGNORECASE | re.DOTALL)

        # Clean repetitive text
        return self.clean_repetitive_text(summary.strip())

    def analyze_text_chunk(self, text: str) -> List[Dict]:
        """Analyze a chunk of text for healthcare terms."""
        try:
<<<<<<< HEAD
            prompt = get_analysis_prompt(text)
            content = self._call_gemini(prompt)
            return self._parse_gemini_response(content)
=======
            # Use the original model
            model = genai.GenerativeModel("gemini-2.0-flash")

            # Set generation config with longer timeout for complex documents
            generation_config = {
                "temperature": 0.0,  # Lower temperature for more focused extraction
                "top_p": 0.95,
                "top_k": 40,
                "max_output_tokens": 8192,  # Allow longer responses
            }

            # Make API call with timeout handling
            safety_settings = [
                {
                    "category": "HARM_CATEGORY_DANGEROUS_CONTENT",
                    "threshold": "BLOCK_ONLY_HIGH",
                }
            ]

            response = model.generate_content(
                prompt.format(text=text),
                generation_config=generation_config,
                safety_settings=safety_settings,
            )

            content = response.text.strip()

            # If no mentions found
            if content == "NO_RELEVANT_MENTIONS_FOUND":
                logger.info("No relevant term mentions found in chunk")
                return []

            # Parse the response format
            mentions = []
            sections = content.split("---")

            for section in sections:
                if not section.strip():
                    continue

                mention = {}

                # Extract term
                term_start = section.find("```term\n") + 8
                term_end = section.find("```", term_start)
                if term_start > 7 and term_end != -1:
                    mention["term"] = section[term_start:term_end].strip()

                # Extract mentions/quotes
                mentions_start = section.find("```mentions\n") + 12
                mentions_end = section.find("```", mentions_start)
                if mentions_start > 11 and mentions_end != -1:
                    quotes = section[mentions_start:mentions_end].strip()
                    # Clean up any repetitive text in quotes
                    mention["quotes"] = self.clean_repetitive_text(quotes)

                # Extract summary
                summary_start = section.find("```summary\n") + 11
                summary_end = section.find("```", summary_start)
                if summary_start > 10 and summary_end != -1:
                    summary = section[summary_start:summary_end].strip()
                    # Clean up any repetitive text in summary
                    mention["summary"] = self.clean_repetitive_text(summary)

                # Check if this mentions NO_RELEVANT_MENTIONS_FOUND at the end
                if mention.get("summary") and (
                    "NO_RELEVANT_MENTIONS_FOUND" in mention["summary"]
                    or "NO MENTIONS FOUND" in mention["summary"].upper()
                ):
                    # Remove the "no mentions found" part from the summary
                    clean_summary = re.sub(
                        r"NO_RELEVANT_MENTIONS_FOUND.*$",
                        "",
                        mention["summary"],
                        flags=re.IGNORECASE | re.DOTALL,
                    )
                    clean_summary = re.sub(
                        r"NO MENTIONS FOUND.*$",
                        "",
                        clean_summary,
                        flags=re.IGNORECASE | re.DOTALL,
                    )
                    mention["summary"] = clean_summary.strip()

                if len(mention) == 3:  # Only add if we found all three parts
                    # Only include if we still have valid content after cleaning
                    if mention["summary"].strip() and mention["quotes"].strip():
                        mentions.append(mention)

            logger.info(f"Found {len(mentions)} term mentions in chunk")
            return mentions

>>>>>>> 89afcc0a
        except Exception as e:
            logger.error(f"Text chunk analysis failed: {e}")
            logger.debug(
                f"Raw response: {content if 'content' in locals() else 'No response'}"
            )
            raise

    def analyze_pdf_file(self, pdf_path: str) -> List[Dict]:
        """Analyze a PDF file for healthcare terms."""
        try:
            text = self.extract_text_from_pdf(pdf_path)
            chunks = self.chunk_text(text)

            all_results = []
            for chunk in chunks:
                results = self.analyze_text_chunk(chunk)
                all_results.extend(results)

            return all_results
        except Exception as e:
            logger.error(f"PDF analysis failed: {e}")
            raise

    def extract_metadata(self, text: str) -> Dict[str, str]:
        """Extract metadata from PDF text using Gemini."""
        logger.info("Extracting metadata using Gemini API")

        # Define metadata fields and their markers
        METADATA_FIELDS = {
            "date": "```date\n",
            "title": "```title\n",
            "organization": "```organization\n",
        }

        # Default metadata values
        metadata = {field: "Unknown" for field in METADATA_FIELDS}

        try:
            # Only use first 2000 characters for metadata extraction
            text_sample = text[:2000]
            model = genai.GenerativeModel("gemini-2.0-flash")
            response = self._model.generate_content(get_metadata_prompt(text_sample))
            content = response.text.strip()

            # Extract each metadata field
            for field, marker in METADATA_FIELDS.items():
                if marker in content:
                    # Find the content between the marker and the next triple backticks
                    start = content.find(marker) + len(marker)
                    end = content.find("```", start)
                    if end != -1:  # Only update if we found the closing backticks
                        metadata[field] = content[start:end].strip()

            return metadata

        except Exception as e:
            logger.error(f"Error extracting metadata: {str(e)}")
            return metadata

    def analyze_pdf_url(self, url: str) -> Dict[str, Any]:
        """Download and analyze a PDF from a URL."""
        try:
            if os.path.exists(url):
                logger.debug(f"Analyzing local file: {url}")
                text = self.extract_text_from_pdf(url)
                mentions = self.analyze_pdf_file(url)
            else:
                cached = self._download_cache.get(url)
                if cached and os.path.exists(cached.get("path", "")):
                    logger.debug("Using cached PDF")
                    temp_path = cached["path"]
                else:
                    logger.debug(f"Downloading: {url}")
                    temp_path = self._download_pdf(url)

                text = self.extract_text_from_pdf(temp_path)
                mentions = self.analyze_pdf_file(temp_path)

            metadata = self.extract_metadata(text)
<<<<<<< HEAD
            return self._build_analysis_result(mentions, metadata)
=======

            # --------------------------------------------------
            # NEW: Generate organisation priorities summary once per PDF
            # --------------------------------------------------
            priorities_summary = ""
            try:
                summary_prompt = (
                    "Provide a comprehensive (500-700 words) analysis of the key strategic goals, organisational priorities, "
                    "and planned initiatives described in this NHS board paper. Your analysis should include:\n\n"
                    "1. Main strategic priorities and objectives\n"
                    "2. Key challenges and risks the organization is facing\n"
                    "3. Specific planned initiatives or projects\n"
                    "4. Financial priorities and resource allocations\n"
                    "5. Goals related to healthcare quality, patient experience, and performance targets\n\n"
                    "Base the analysis solely on the content provided and include specific details from the document. "
                    "Organize your response in clear paragraphs with appropriate transitions, but don't use headings or bullet points. "
                    "Keep the language clear, direct, and professional. "
                    "If certain areas aren't mentioned in the document, focus on what is available rather than making assumptions.\n\n"
                    "Text:\n{text}"
                )
                # Use a more capable model for more detailed analysis
                summary_model = genai.GenerativeModel("gemini-2.0-flash")
                summary_response = summary_model.generate_content(
                    summary_prompt.format(
                        text=text[:32000]
                    )  # Increase text limit to capture more content
                )
                priorities_summary = self.clean_repetitive_text(
                    summary_response.text.strip()
                )
            except Exception as e:
                logger.error(f"Error generating priorities summary: {str(e)}")
                priorities_summary = "Summary unavailable."

            # Process found terms
            if mentions:
                # Group mentions by term
                terms_found = set()
                terms_data = {}
                for mention in mentions:
                    term = mention.get("term")
                    if term:
                        terms_found.add(term)
                        if term not in terms_data:
                            terms_data[term] = {
                                "quotes": [mention.get("quotes", "")],
                                "summaries": [mention.get("summary", "")],
                            }
                        else:
                            terms_data[term]["quotes"].append(mention.get("quotes", ""))
                            terms_data[term]["summaries"].append(
                                mention.get("summary", "")
                            )

                result = {
                    "success": True,
                    "terms_found": list(terms_found),
                    "terms_count": len(terms_found),
                    "has_relevant_terms": len(terms_found) > 0,
                    "terms_data": terms_data,
                    "detailed_mentions": mentions,
                    "date": metadata["date"],
                    "title": metadata["title"],
                    "organization": metadata["organization"],
                    "priorities_summary": priorities_summary,
                }
                logger.info(f"Found {len(terms_found)} relevant terms")
            else:
                result = {
                    "success": True,
                    "terms_found": [],
                    "terms_count": 0,
                    "has_relevant_terms": False,
                    "terms_data": {},
                    "detailed_mentions": [],
                    "date": metadata["date"],
                    "title": metadata["title"],
                    "organization": metadata["organization"],
                    "priorities_summary": priorities_summary,
                }
                logger.info("No relevant terms found")

            return result
>>>>>>> 89afcc0a

        except Exception as e:
            logger.error(f"PDF URL analysis failed: {e}")
            return self._build_empty_result()

    def _download_pdf(self, url: str) -> str:
        """Download a PDF and return its local path."""
        headers = {
            "User-Agent": "Mozilla/5.0 (Windows NT 10.0; Win64; x64) AppleWebKit/537.36"
        }
        response = requests.get(url, headers=headers, stream=True, verify=False)
        response.raise_for_status()

        with tempfile.NamedTemporaryFile(suffix=".pdf", delete=False) as tmp:
            for chunk in response.iter_content(chunk_size=8192):
                if chunk:
                    tmp.write(chunk)
            temp_path = tmp.name

        self._download_cache[url] = {"path": temp_path}
        return temp_path

    def _build_analysis_result(
        self, mentions: List[Dict], metadata: Dict[str, str]
    ) -> Dict[str, Any]:
        """Build a standardized analysis result dictionary."""
        if not mentions:
            return {
                "success": True,
                "terms_found": [],
                "terms_count": 0,
                "has_relevant_terms": False,
                "terms_data": {},
                "detailed_mentions": [],
<<<<<<< HEAD
                **metadata,
=======
                "date": "Unknown",
                "title": "Unknown",
                "organization": "Unknown",
                "priorities_summary": "Summary unavailable.",
>>>>>>> 89afcc0a
            }

        terms_found = set()
        terms_data = {}
        for mention in mentions:
            term = mention.get("term")
            if term:
                terms_found.add(term)
                if term not in terms_data:
                    terms_data[term] = {
                        "quotes": [mention.get("quotes", "")],
                        "summaries": [mention.get("summary", "")],
                    }
                else:
                    terms_data[term]["quotes"].append(mention.get("quotes", ""))
                    terms_data[term]["summaries"].append(mention.get("summary", ""))

        return {
            "success": True,
            "terms_found": list(terms_found),
            "terms_count": len(terms_found),
            "has_relevant_terms": True,
            "terms_data": terms_data,
            "detailed_mentions": mentions,
            **metadata,
        }

    def _build_empty_result(self) -> Dict[str, Any]:
        """Return an empty result structure for error cases."""
        return {
            "success": False,
            "terms_found": [],
            "terms_count": 0,
            "has_relevant_terms": False,
            "terms_data": {},
            "detailed_mentions": [],
            "date": "Unknown",
            "title": "Unknown",
            "organization": "Unknown",
        }

    def analyze_pdf_directory(
        self, directory_path: str, verbose: bool = True
    ) -> Dict[str, List[Dict]]:
        """Analyze all PDFs in a directory for virtual ward mentions."""
        results = {}
        pdf_files = Path(directory_path).glob("**/*.pdf")

        for pdf_file in pdf_files:
            results[str(pdf_file)] = self.analyze_pdf_file(
                str(pdf_file), verbose=verbose
            )

        return results

    def analyze_pdfs(
        self, urls: List[str], verbose: bool = True
    ) -> List[Dict[str, Any]]:
        """
        Analyze multiple PDFs from a list of URLs.

        Args:
            urls: List of URLs to analyze
            verbose: Whether to print progress messages

        Returns:
            List of analysis results for each URL
        """
        results = []

        for i, url in enumerate(urls, 1):
            if verbose:
                logger.info(f"Analyzing PDF {i} of {len(urls)}: {url}")

            try:
                # Analyze the PDF
                analysis = self.analyze_pdf_url(url, verbose=verbose)

                # Add the URL to the result
                analysis["url"] = url

                results.append(analysis)

            except Exception as e:
                logger.error(f"Error analyzing {url}: {str(e)}")

                results.append(
                    {
                        "url": url,
                        "success": False,
                        "terms_found": [],
                        "terms_count": 0,
                        "has_relevant_terms": False,
                        "terms_data": {},
                        "detailed_mentions": [],
                        "date": "Unknown",
                        "title": "Unknown",
                        "organization": "Unknown",
                        "priorities_summary": "Summary unavailable.",
                    }
                )

        return results

    def extract_date_only(
        self, pdf_path_or_url: str, *, keep_temp_file: bool = False
    ) -> str:
        """Extract only the date from a PDF.

        If *keep_temp_file* is ``True`` and *pdf_path_or_url* is a remote URL, the
        downloaded file is cached so that subsequent full analysis calls do not
        need to download it again.  When ``False`` (default) the temporary file
        is deleted immediately after the date has been extracted.
        """
        logger.info(f"Extracting date only from: {pdf_path_or_url}")

        # Return cached date if we already processed this URL earlier in the run.
        cached = self._download_cache.get(pdf_path_or_url)
        if cached and cached.get("date"):
            logger.info("Using cached date result")
            return cached["date"]

        try:
            # Determine where the PDF lives and fetch if necessary
            if os.path.exists(pdf_path_or_url):
                pdf_path = pdf_path_or_url
            else:
                # If we already downloaded it earlier, reuse it
                if cached and os.path.exists(cached.get("path", "")):
                    pdf_path = cached["path"]
                else:
                    headers = {
                        "User-Agent": "Mozilla/5.0 (Windows NT 10.0; Win64; x64) AppleWebKit/537.36 (KHTML, like Gecko) Chrome/91.0.4472.124 Safari/537.36"
                    }
                    response = requests.get(
                        pdf_path_or_url, headers=headers, stream=True, verify=False
                    )
                    response.raise_for_status()

                    with tempfile.NamedTemporaryFile(
                        suffix=".pdf", delete=False
                    ) as tmp:
                        for chunk in response.iter_content(chunk_size=8192):
                            if chunk:
                                tmp.write(chunk)
                        pdf_path = tmp.name

                    # Store in cache so we can reuse the file later if needed
                    self._download_cache[pdf_path_or_url] = {"path": pdf_path}

            # Extract first two pages for date detection
            reader = PdfReader(pdf_path)
            text = ""
            for i in range(min(2, len(reader.pages))):
                text += reader.pages[i].extract_text() + " "

            # Clean up if temp file
            if not os.path.exists(pdf_path_or_url):
                os.unlink(pdf_path)

            # Extract date with a focused prompt
            prompt = """Extract ONLY the document date from this text.
            Look for meeting dates, publication dates, or any dates that appear to be when the document was created.

<<<<<<< HEAD
            prompt = get_date_extraction_prompt(text[:3000])

            response = self._date_model.generate_content(prompt)
=======
            Return the date in YYYY-MM-DD format if possible, or any clear date format you find.
            If multiple dates are found, choose the one most likely to be the document date.

            Respond with ONLY the date and nothing else. If no date is found, respond with "Unknown".

            Text:
            {text}"""

            model = genai.GenerativeModel("gemini-2.0-flash")
            response = model.generate_content(
                prompt.format(text=text[:3000])
            )  # First 3000 chars should be enough
>>>>>>> 89afcc0a
            date = response.text.strip()

            logger.info(f"Extracted date: {date}")

            # Update cache with date information so future calls can reuse it
            if pdf_path_or_url in self._download_cache:
                self._download_cache[pdf_path_or_url]["date"] = date

            # Clean up file immediately if caller doesn't need it later
            if (not keep_temp_file) and (not os.path.exists(pdf_path_or_url)):
                try:
                    os.unlink(pdf_path)
                    # Remove cached entry because path is now invalid
                    self._download_cache.pop(pdf_path_or_url, None)
                except Exception:
                    pass

            return date

        except Exception as e:
            logger.error(f"Error extracting date: {str(e)}")
            return "Unknown"

    def is_from_2024_or_later(self, date_str: str) -> bool:
        """Check if a paper's date is from 2024 or later"""
        if not date_str or date_str == "Unknown":
            return False

        try:
            # Extract all numbers from the string that could be years (4 digits)
            years = [int(match) for match in re.findall(r"\b\d{4}\b", date_str)]
            # Return True if any year is >= 2024, False otherwise
            return any(year >= 2024 for year in years)
        except:
            return False

    def clean_repetitive_text(self, text: str) -> str:
        """Remove repetitive phrases from text."""
        if not text or len(text) < 20:
            return text

        # Split into sentences
        sentences = re.split(r"(?<=[.!?])\s+", text)
        if len(sentences) <= 1:
            return text

        # Remove exact duplicate sentences that appear consecutively
        cleaned_sentences = []
        for i, sentence in enumerate(sentences):
            # If this sentence is not a duplicate of the previous one, keep it
            if i == 0 or sentence.strip() != sentences[i - 1].strip():
                cleaned_sentences.append(sentence)

        # Join the cleaned sentences
        cleaned_text = " ".join(cleaned_sentences)

        # Also handle repeated phrases (not just sentences)
        # This pattern finds repeated phrases of 10+ characters that appear at least twice
        repeated_phrase_pattern = r"(\b\w{5,}\b.{5,}\b\w{5,}\b)(\s+\1)+"
        cleaned_text = re.sub(repeated_phrase_pattern, r"\1", cleaned_text)

        return cleaned_text

    def _call_gemini(
        self,
        prompt: str,
        *,
        temperature: float = 0.1,
        max_tokens: int = 8_192,
    ) -> str:
        """Single place to call the Gemini model."""
        response = self._model.generate_content(
            prompt,
            generation_config={
                "temperature": temperature,
                "top_p": 0.95,
                "top_k": 40,
                "max_output_tokens": max_tokens,
            },
            safety_settings=[
                {
                    "category": "HARM_CATEGORY_DANGEROUS_CONTENT",
                    "threshold": "BLOCK_ONLY_HIGH",
                }
            ],
        )
        return response.text.strip()


# CLI for standalone use
if __name__ == "__main__":
    data_dir = "data/pdfs"
    analyzer = PDFAnalyzer()
    results = analyzer.analyze_pdf_directory(data_dir)

    # Print results in a readable format
    for filename, mentions in results.items():
        if not mentions:
            logger.info(f"\nNo virtual ward mentions found in: {filename}")
            continue

        logger.info(f"\nFound {len(mentions)} mentions in: {filename}")
        logger.info("-" * 50)

        for i, mention in enumerate(mentions, 1):
            logger.info(f"\nMention {i}:")
            logger.info(f"Quote: {mention['quotes']}")
            logger.info(f"Summary: {mention['summary']}")
            logger.info(f"Term: {mention['term']}")
            logger.info("-" * 30)<|MERGE_RESOLUTION|>--- conflicted
+++ resolved
@@ -93,7 +93,6 @@
     def chunk_text(self, text: str, chunk_size: int = 15000) -> List[str]:
         """Split text into chunks of approximately chunk_size characters."""
         chunks = []
-<<<<<<< HEAD
         start = 0
         text_len = len(text)
 
@@ -116,102 +115,6 @@
 
         logger.debug(f"Split into {len(chunks)} chunks")
         return chunks
-=======
-        current_chunk = []
-        current_size = 0
-
-        for word in words:
-            current_size += len(word) + 1  # +1 for space
-            if current_size > chunk_size:
-                chunks.append(" ".join(current_chunk))
-                current_chunk = [word]
-                current_size = len(word)
-            else:
-                current_chunk.append(word)
-
-        if current_chunk:
-            chunks.append(" ".join(current_chunk))
-
-        # Ensure we have at least one chunk
-        if not chunks and text:
-            chunks = [text[: min(chunk_size, len(text))]]
-
-        logger.info(f"Split text into {len(chunks)} chunks")
-        return chunks
-
-    def analyze_text_chunk(self, text: str) -> List[Dict]:
-        """Analyze a chunk of text for multiple healthcare terms."""
-        logger.info("Analyzing text chunk with Gemini API")
-        prompt = """
-
-        Objective: Analyze an NHS board paper to identify and summarize mentions of specific healthcare concepts relevant to Doccla's commercial interests.
-Role: Act as a specialized analyst AI, meticulously scanning healthcare documents (specifically NHS board papers).
-Core Task: Carefully read the provided text from an NHS board paper. Your primary goal is to identify all occurrences of the concepts listed below. Be extremely thorough – check main text, tables, figures, appendices, and footnotes.
-
-
-Target Concepts & Keywords:
-Scan for any mentions related to the following concepts. Include the specific keywords listed, as well as variations, abbreviations, plurals, and closely related phrasings:
-Concept: COPD
-Keywords/Variations: Chronic Obstructive Pulmonary Disease, COPD, chronic lung disease, lung conditions (in the context of chronic illness).
-Concept: Heart Failure
-Keywords/Variations: Heart Failure, cardiac failure, CHF, HF, heart conditions, cardiac conditions, heart disease (specifically referring to failure/chronic conditions).
-Concept: Long-Term Conditions
-Keywords/Variations: Long term conditions, LTCs, chronic conditions, ongoing health needs, long-term illness, chronic disease management.
-Concept: Proactive Care
-Keywords/Variations: Proactive, preventative, early intervention, upstream work, proactively, anticipatory care.
-Concept: Prevention
-Keywords/Variations: Prevention, preventative care, preventing illness, risk reduction, health promotion (in the context of preventing specific conditions or exacerbations).
-Concept: Neighbourhood/Place-Based Care
-Keywords/Variations: Neighbourhood, place-based care, community care, local care, locality teams, integrated neighbourhood teams, care closer to home (as a location/model).
-Concept: Care Shift (Left Shift)
-Keywords/Variations: Shift left, demand shift, upstream, moving care, care pathway redesign (in context of shifting from acute), reducing hospital admissions, community shift.
-Concept: Identifying/Managing Patients at Risk
-Keywords/Variations: Rising risk, patients at risk, high risk cohorts, risk stratification, identifying risk, vulnerable populations, at-risk patients.
-Concept: Virtual Wards / Remote Monitoring
-Keywords/Variations: Virtual wards, virtual care, virtual hospital, remote monitoring, telehealth (in context of ward-level care), hospital at home (tech-enabled), remote patient management.
-
-Output Format:
-
-For each Concept listed above where you find at least one mention in the text, respond using this EXACT format:
-
-```term
-CONCEPT_NAME (e.g., Heart Failure)
-```
-```mentions
-"Exact quote 1... [include enough surrounding text for context]." [Reference if possible, e.g., "Page 5"]
-"Exact quote 2... [if multiple distinct mentions, list relevant ones]." [Reference if possible, e.g., "Table 3, Page 10"]
-[Add more quotes as necessary]
-```
-```summary
-**Headline 1:** [A concise sentence summarizing the first key status, development, challenge, or strategic point identified from the mentions.]
-**Summary 1:**
-    *   **Detailed Context:** [Elaborate on **Headline 1** with 3-5 sentences, providing supporting details *specifically related to this headline* from the text. Include relevant data points, initiatives, challenges, strategic importance, or decisions mentioned.]
-    *   **Commercial Angle (Doccla Opportunity):** [Based *only* on the information related to **Headline 1**, suggest a potential actionable insight or opportunity for Doccla's commercial team in 1-3 sentences. How could Doccla leverage the specific information related to this headline for relevant outreach or positioning?]
-
-**Headline 2:** [A concise sentence summarizing the second distinct key status, development, challenge, or strategic point identified from the mentions, *if applicable and distinct from Headline 1*.]
-**Summary 2:**
-    *   **Detailed Context:** [Elaborate on **Headline 2** with 3-5 sentences, providing supporting details *specifically related to this headline* from the text.]
-    *   **Commercial Angle (Doccla Opportunity):** [Based *only* on the information related to **Headline 2**, suggest a potential actionable insight or opportunity for Doccla's commercial team in 1-3 sentences.]
-
-**Headline 3:** [A concise sentence summarizing the third distinct key status, development, challenge, or strategic point identified from the mentions, *if applicable and distinct from Headlines 1 & 2*.]
-**Summary 3:**
-    *   **Detailed Context:** [Elaborate on **Headline 3** with 3-5 sentences, providing supporting details *specifically related to this headline* from the text.]
-    *   **Commercial Angle (Doccla Opportunity):** [Based *only* on the information related to **Headline 3**, suggest a potential actionable insight or opportunity for Doccla's commercial team in 1-3 sentences.]
-
-[Only include Headline/Summary blocks for the distinct points identified, up to a maximum of three.]
-```
-
-BE EXTREMELY THOROUGH. Include terms even if they are only mentioned briefly or in passing. Don't miss any terms. Read tables carefully. If you see 'HF' or 'CHF', that means Heart Failure. If you see 'COPD', that refers to Chronic Obstructive Pulmonary Disease.
-IMPORTANT:
-Headline Findings: Extract up to three distinct main points for the first part of the summary if the text supports it.
-Summary Structure: Strictly follow the 3-point structure (Headline Findings, Detailed Context, Commercial Angle) for every summary.
-Summary Content: Summaries should synthesize the information from the mentions, supporting the headline findings with relevant details. Aim for a slightly more comprehensive summary than before, but still focused.
-Commercial Angle: This MUST be directly linked to the specific information presented in the document for that concept (as highlighted in the headlines and context). Avoid generic statements.
-Repetition: Avoid repeating the exact same information across different concept summaries.
-Stick to the Text: Extract information only from the provided text. Do not infer external knowledge or make assumptions.
-No Mentions: If none of the target concepts are found anywhere in the document, respond ONLY with: NO_RELEVANT_MENTIONS_FOUND
-One Entry Per Concept: Only provide one output block (term, mentions, summary) per target concept, even if mentioned multiple times. Consolidate all findings for that concept into its single entry.
->>>>>>> 89afcc0a
 
     def _parse_gemini_response(self, content: str) -> List[Dict]:
         """Parse the structured response from Gemini into a list of mentions."""
@@ -279,104 +182,9 @@
     def analyze_text_chunk(self, text: str) -> List[Dict]:
         """Analyze a chunk of text for healthcare terms."""
         try:
-<<<<<<< HEAD
             prompt = get_analysis_prompt(text)
             content = self._call_gemini(prompt)
             return self._parse_gemini_response(content)
-=======
-            # Use the original model
-            model = genai.GenerativeModel("gemini-2.0-flash")
-
-            # Set generation config with longer timeout for complex documents
-            generation_config = {
-                "temperature": 0.0,  # Lower temperature for more focused extraction
-                "top_p": 0.95,
-                "top_k": 40,
-                "max_output_tokens": 8192,  # Allow longer responses
-            }
-
-            # Make API call with timeout handling
-            safety_settings = [
-                {
-                    "category": "HARM_CATEGORY_DANGEROUS_CONTENT",
-                    "threshold": "BLOCK_ONLY_HIGH",
-                }
-            ]
-
-            response = model.generate_content(
-                prompt.format(text=text),
-                generation_config=generation_config,
-                safety_settings=safety_settings,
-            )
-
-            content = response.text.strip()
-
-            # If no mentions found
-            if content == "NO_RELEVANT_MENTIONS_FOUND":
-                logger.info("No relevant term mentions found in chunk")
-                return []
-
-            # Parse the response format
-            mentions = []
-            sections = content.split("---")
-
-            for section in sections:
-                if not section.strip():
-                    continue
-
-                mention = {}
-
-                # Extract term
-                term_start = section.find("```term\n") + 8
-                term_end = section.find("```", term_start)
-                if term_start > 7 and term_end != -1:
-                    mention["term"] = section[term_start:term_end].strip()
-
-                # Extract mentions/quotes
-                mentions_start = section.find("```mentions\n") + 12
-                mentions_end = section.find("```", mentions_start)
-                if mentions_start > 11 and mentions_end != -1:
-                    quotes = section[mentions_start:mentions_end].strip()
-                    # Clean up any repetitive text in quotes
-                    mention["quotes"] = self.clean_repetitive_text(quotes)
-
-                # Extract summary
-                summary_start = section.find("```summary\n") + 11
-                summary_end = section.find("```", summary_start)
-                if summary_start > 10 and summary_end != -1:
-                    summary = section[summary_start:summary_end].strip()
-                    # Clean up any repetitive text in summary
-                    mention["summary"] = self.clean_repetitive_text(summary)
-
-                # Check if this mentions NO_RELEVANT_MENTIONS_FOUND at the end
-                if mention.get("summary") and (
-                    "NO_RELEVANT_MENTIONS_FOUND" in mention["summary"]
-                    or "NO MENTIONS FOUND" in mention["summary"].upper()
-                ):
-                    # Remove the "no mentions found" part from the summary
-                    clean_summary = re.sub(
-                        r"NO_RELEVANT_MENTIONS_FOUND.*$",
-                        "",
-                        mention["summary"],
-                        flags=re.IGNORECASE | re.DOTALL,
-                    )
-                    clean_summary = re.sub(
-                        r"NO MENTIONS FOUND.*$",
-                        "",
-                        clean_summary,
-                        flags=re.IGNORECASE | re.DOTALL,
-                    )
-                    mention["summary"] = clean_summary.strip()
-
-                if len(mention) == 3:  # Only add if we found all three parts
-                    # Only include if we still have valid content after cleaning
-                    if mention["summary"].strip() and mention["quotes"].strip():
-                        mentions.append(mention)
-
-            logger.info(f"Found {len(mentions)} term mentions in chunk")
-            return mentions
-
->>>>>>> 89afcc0a
         except Exception as e:
             logger.error(f"Text chunk analysis failed: {e}")
             logger.debug(
@@ -456,93 +264,7 @@
                 mentions = self.analyze_pdf_file(temp_path)
 
             metadata = self.extract_metadata(text)
-<<<<<<< HEAD
             return self._build_analysis_result(mentions, metadata)
-=======
-
-            # --------------------------------------------------
-            # NEW: Generate organisation priorities summary once per PDF
-            # --------------------------------------------------
-            priorities_summary = ""
-            try:
-                summary_prompt = (
-                    "Provide a comprehensive (500-700 words) analysis of the key strategic goals, organisational priorities, "
-                    "and planned initiatives described in this NHS board paper. Your analysis should include:\n\n"
-                    "1. Main strategic priorities and objectives\n"
-                    "2. Key challenges and risks the organization is facing\n"
-                    "3. Specific planned initiatives or projects\n"
-                    "4. Financial priorities and resource allocations\n"
-                    "5. Goals related to healthcare quality, patient experience, and performance targets\n\n"
-                    "Base the analysis solely on the content provided and include specific details from the document. "
-                    "Organize your response in clear paragraphs with appropriate transitions, but don't use headings or bullet points. "
-                    "Keep the language clear, direct, and professional. "
-                    "If certain areas aren't mentioned in the document, focus on what is available rather than making assumptions.\n\n"
-                    "Text:\n{text}"
-                )
-                # Use a more capable model for more detailed analysis
-                summary_model = genai.GenerativeModel("gemini-2.0-flash")
-                summary_response = summary_model.generate_content(
-                    summary_prompt.format(
-                        text=text[:32000]
-                    )  # Increase text limit to capture more content
-                )
-                priorities_summary = self.clean_repetitive_text(
-                    summary_response.text.strip()
-                )
-            except Exception as e:
-                logger.error(f"Error generating priorities summary: {str(e)}")
-                priorities_summary = "Summary unavailable."
-
-            # Process found terms
-            if mentions:
-                # Group mentions by term
-                terms_found = set()
-                terms_data = {}
-                for mention in mentions:
-                    term = mention.get("term")
-                    if term:
-                        terms_found.add(term)
-                        if term not in terms_data:
-                            terms_data[term] = {
-                                "quotes": [mention.get("quotes", "")],
-                                "summaries": [mention.get("summary", "")],
-                            }
-                        else:
-                            terms_data[term]["quotes"].append(mention.get("quotes", ""))
-                            terms_data[term]["summaries"].append(
-                                mention.get("summary", "")
-                            )
-
-                result = {
-                    "success": True,
-                    "terms_found": list(terms_found),
-                    "terms_count": len(terms_found),
-                    "has_relevant_terms": len(terms_found) > 0,
-                    "terms_data": terms_data,
-                    "detailed_mentions": mentions,
-                    "date": metadata["date"],
-                    "title": metadata["title"],
-                    "organization": metadata["organization"],
-                    "priorities_summary": priorities_summary,
-                }
-                logger.info(f"Found {len(terms_found)} relevant terms")
-            else:
-                result = {
-                    "success": True,
-                    "terms_found": [],
-                    "terms_count": 0,
-                    "has_relevant_terms": False,
-                    "terms_data": {},
-                    "detailed_mentions": [],
-                    "date": metadata["date"],
-                    "title": metadata["title"],
-                    "organization": metadata["organization"],
-                    "priorities_summary": priorities_summary,
-                }
-                logger.info("No relevant terms found")
-
-            return result
->>>>>>> 89afcc0a
 
         except Exception as e:
             logger.error(f"PDF URL analysis failed: {e}")
@@ -577,14 +299,7 @@
                 "has_relevant_terms": False,
                 "terms_data": {},
                 "detailed_mentions": [],
-<<<<<<< HEAD
                 **metadata,
-=======
-                "date": "Unknown",
-                "title": "Unknown",
-                "organization": "Unknown",
-                "priorities_summary": "Summary unavailable.",
->>>>>>> 89afcc0a
             }
 
         terms_found = set()
@@ -741,32 +456,9 @@
             for i in range(min(2, len(reader.pages))):
                 text += reader.pages[i].extract_text() + " "
 
-            # Clean up if temp file
-            if not os.path.exists(pdf_path_or_url):
-                os.unlink(pdf_path)
-
-            # Extract date with a focused prompt
-            prompt = """Extract ONLY the document date from this text.
-            Look for meeting dates, publication dates, or any dates that appear to be when the document was created.
-
-<<<<<<< HEAD
             prompt = get_date_extraction_prompt(text[:3000])
 
             response = self._date_model.generate_content(prompt)
-=======
-            Return the date in YYYY-MM-DD format if possible, or any clear date format you find.
-            If multiple dates are found, choose the one most likely to be the document date.
-
-            Respond with ONLY the date and nothing else. If no date is found, respond with "Unknown".
-
-            Text:
-            {text}"""
-
-            model = genai.GenerativeModel("gemini-2.0-flash")
-            response = model.generate_content(
-                prompt.format(text=text[:3000])
-            )  # First 3000 chars should be enough
->>>>>>> 89afcc0a
             date = response.text.strip()
 
             logger.info(f"Extracted date: {date}")
